--- conflicted
+++ resolved
@@ -1040,18 +1040,13 @@
 let s: String = c.iter().collect(); // back to string
 
 // iterators
-<<<<<<< HEAD
-let cs = "abcdef";
-if let Some(c) = cs.chars().choose(&mut rng) {
-=======
 let faces = "abcd";
 if let Some(c) = faces.chars().choose(&mut rng) {
->>>>>>> 3a1cc848
     // returns a single element wrapped as Option
     println!("I am {}!", c);
 };
-let c = cs.chars().choose(&mut rng).unwrap();
-let c = cs.chars().choose_multiple(&mut rng, 3); // vector
+let c = faces.chars().choose(&mut rng).unwrap();
+let c = faces.chars().choose_multiple(&mut rng, 3); // vector
 
 // generate from a distribution
 use rand_distr::StandardNormal;
@@ -1152,33 +1147,6 @@
 }
 ```
 
-<<<<<<< HEAD
-## Patterns in Rust
-
-Two types of patterns: refutable and irrefutable. Irrefutable patterns will match any possible values.
-
-Function parameters, let statements and for loops can only accept irrefutable patterns. If let, while let and match expressions can accept both types.
-
-Matching named variables: varaibles within a pattern shadow and these shadow variable are the ones available in the execution arm.
-
-```rust
-let x = Some(5);
-let y = 10;
-match x {
-    Some(y) => println!("{}", y), //prints 5, y matches 5
-    ...
-}
-```
-
-However, y can be used in extra conditional (match guard).
-
-```rust
-match x {
-    Some(n) if n<y =>  {println!("{} is less than {}", n, y);},
-    _ => println!("{:?}", x),
-}
-```
-=======
 ## Crossbeam Channels
 Crossbeam is recommended over std::sync::mpsc.
 
@@ -1380,5 +1348,4 @@
     let x = get("bar.txt").context("could not get data")?;
     ...
     Ok(())
-}
->>>>>>> 3a1cc848
+}